"""
Generate a random sample of rows from a relational database that preserves
referential integrity - so long as constraints are defined, all parent rows
will exist for child rows.

Good for creating test/development databases from production.  It's slow,
but how often do you need to generate a test/development database?

Usage::

    rdbms-subsetter <source SQLAlchemy connection string> <destination connection string> <fraction of rows to use>

Example::

    rdbms-subsetter postgresql://:@/bigdb postgresql://:@/littledb 0.05

Valid SQLAlchemy connection strings are described
`here <docs.sqlalchemy.org/en/latest/core/engines.html#database-urls#database-urls>`_.

``rdbms-subsetter`` promises that each child row will have whatever parent rows are
required by its foreign keys.  It will also *try* to include most child rows belonging
to each parent row (up to the supplied ``--children`` parameter, default 3 each), but it
can't make any promises.  (Demanding all children can lead to infinite propagation in
thoroughly interlinked databases, as every child record demands new parent records,
which demand new child records, which demand new parent records...
so increase ``--children`` with caution.)

When row numbers in your tables vary wildly (tens to billions, for example),
consider using the ``-l`` flag, which reduces row counts by a logarithmic formula.  If ``f`` is
the fraction specified, and ``-l`` is set, and the original table has ``n`` rows,
then each new table's row target will be::

    math.pow(10, math.log10(n)*f)

A fraction of ``0.5`` seems to produce good results, converting 10 rows to 3,
1,000,000 to 1,000, and 1,000,000,000 to 31,622.

Rows are selected randomly, but for tables with a single primary key column, you
can force rdbms-subsetter to include specific rows (and their dependencies) with
``force=<tablename>:<primary key value>``.  The immediate children of these rows
are also exempted from the ``--children`` limit.

rdbms-subsetter only performs the inserts; it's your responsibility to set
up the target database first, with its foreign key constraints.  The easiest
way to do this is with your RDBMS's dump utility.  For example, for PostgreSQL,

::

    pg_dump --schema-only -f schemadump.sql bigdb
    createdb littledb
    psql -f schemadump.sql littledb

You can pull rows from a non-default schema by passing ``--schema=<name>``.
Currently the target database must contain the corresponding tables in its own
schema of the same name (moving between schemas of different names is not yet
supported).

Case-specific table names will probably create bad results in rdbms-subsetter,
and in the rest of your life, for that matter.  Don't do it.
"""
import json
import fnmatch
import argparse
import functools
import logging
from collections import OrderedDict, deque
import math
import random
import types
from blinker import signal
import sqlalchemy as sa
from sqlalchemy.engine.reflection import Inspector

# Python2 has a totally different definition for ``input``; overriding it here
try:
    input = raw_input
except NameError:
    pass

__version__ = '0.2.5'

SIGNAL_ROW_ADDED = 'row_added'

def _find_n_rows(self, estimate=False):
    self.n_rows = 0
    if estimate:
        try:
            if self.db.engine.driver in ('psycopg2', 'pg8000',):
                schema = (self.schema + '.') if self.schema else ''
                qry = """SELECT reltuples FROM pg_class
                         WHERE oid = lower('%s%s')::regclass""" % (schema, self.name.lower())
            elif 'oracle' in self.db.engine.driver:
                qry = """SELECT num_rows FROM all_tables
                         WHERE LOWER(table_name)='%s'""" % self.name.lower()
            else:
                raise NotImplementedError("No approximation known for driver %s"
                                          % self.db.engine.driver)
            self.n_rows = self.db.conn.execute(qry).fetchone()[0]
        except Exception as e:
            logging.debug("failed to get approximate rowcount for %s\n%s" %
                          (self.name, str(e)))
    if not self.n_rows:
        self.n_rows = self.db.conn.execute(self.count()).fetchone()[0]

def _random_row_func(self):
    dialect = self.bind.engine.dialect.name
    if 'mysql' in dialect:
        return sa.sql.func.rand()
    elif 'oracle' in dialect:
        return sa.sql.func.dbms_random.value()
    else:
        return sa.sql.func.random()

def _random_row_gen_fn(self):
    """
    Random sample of *approximate* size n
    """
    if self.n_rows:
        while True:
            n = self.target.n_rows_desired
            if self.n_rows > 1000:
                fraction = n / float(self.n_rows)
                qry = sa.sql.select([self,]).where(self.random_row_func() < fraction)
                results = self.db.conn.execute(qry).fetchall()
                # we may stop wanting rows at any point, so shuffle them so as not to
                # skew the sample toward those near the beginning
                random.shuffle(results)
                for row in results:
                    yield row
            else:
                qry = sa.sql.select([self,]).order_by(self.random_row_func()).limit(n)
                for row in self.db.conn.execute(qry):
                    yield row

def _next_row(self):
    if self.target.required:
        return self.target.required.popleft()
    elif self.target.requested:
        return self.target.requested.popleft()
    else:
        try:
            return (next(self.random_rows), False) # not prioritized
        except StopIteration:
            return None

def _filtered_by(self, **kw):
    slct = sa.sql.select([self,])
    slct = slct.where(sa.sql.and_((self.c[k] == v) for (k, v) in kw.items()))
    return slct

def _pk_val(self, row):
    if self.pk:
        return row[self.pk[0]]
    else:
        return None

def _by_pk(self, pk):
    pk_name = self.db.inspector.get_primary_keys(self.name,
                                                 self.schema)[0]
    slct = self.filtered_by(**{pk_name: pk})
    return self.db.conn.execute(slct).fetchone()

def _completeness_score(self):
    """Scores how close a target table is to being filled enough to quit"""
    table = (self.schema if self.schema else "") + self.name
    fetch_all = self.fetch_all
    requested = len(self.requested)
    required = len(self.required)
    n_rows = float(self.n_rows)
    n_rows_desired = float(self.n_rows_desired)
    logging.debug("%s.fetch_all      = %s", table, fetch_all)
    logging.debug("%s.requested      = %d", table, requested)
    logging.debug("%s.required       = %d", table, required)
    logging.debug("%s.n_rows         = %d", table, n_rows)
    logging.debug("%s.n_rows_desired = %d", table, n_rows_desired)
    if fetch_all:
        if n_rows < n_rows_desired:
            return 1 + (n_rows or 1) - (n_rows_desired or 1)
    result = 0 - (requested / (n_rows or 1)) - required
    if not self.required:  # anything in `required` queue disqualifies
        result += (n_rows / (n_rows_desired or 1))**0.33
    return result

<<<<<<< HEAD
def _table_matches_any_pattern(schema, table, patterns):
    """Test if the table `<schema>.<table>` matches any of the provided patterns.

    Will attempt to match both `schema.table` and just `table` against each pattern.

    Params:
        - schema.      Name of the schema the table belongs to.
        - table.       Name of the table.
        - patterns.    The patterns to try.
    """
    qual_name = '{}.{}'.format(schema, table)
    return any(fnmatch.fnmatch(qual_name, each) or fnmatch.fnmatch(table, each) for each in patterns)
=======
def _import_modules(import_list):
    for module_name in import_list:
        __import__(module_name)

>>>>>>> 54f24c3f

class Db(object):

    def __init__(self, sqla_conn, args, schemas=[None]):
        self.args = args
        self.sqla_conn = sqla_conn
        self.schemas = schemas
        self.engine = sa.create_engine(sqla_conn)
        self.inspector = Inspector(bind=self.engine)
        self.conn = self.engine.connect()
        self.tables = OrderedDict()

        for schema in self.schemas:
            meta = sa.MetaData(bind=self.engine) # excised schema=schema to prevent errors
            meta.reflect(schema=schema)
            for tbl in meta.sorted_tables:
                if args.tables and not _table_matches_any_pattern(tbl.schema, tbl.name, self.args.tables):
                    continue
                if _table_matches_any_pattern(tbl.schema, tbl.name, self.args.exclude_tables):
                    continue
                tbl.db = self
                # TODO: Replace all these monkeypatches with an instance assigment
                tbl.find_n_rows = types.MethodType(_find_n_rows, tbl)
                tbl.random_row_func = types.MethodType(_random_row_func, tbl)
                tbl.fks = self.inspector.get_foreign_keys(tbl.name, schema=tbl.schema)
                tbl.pk = self.inspector.get_primary_keys(tbl.name, schema=tbl.schema)
                if not tbl.pk:
                    tbl.pk = [d['name'] for d in self.inspector.get_columns(tbl.name)]
                tbl.filtered_by = types.MethodType(_filtered_by, tbl)
                tbl.by_pk = types.MethodType(_by_pk, tbl)
                tbl.pk_val = types.MethodType(_pk_val, tbl)
                tbl.child_fks = []
                estimate_rows = not _table_matches_any_pattern(tbl.schema, tbl.name, self.args.full_tables)
                tbl.find_n_rows(estimate=estimate_rows)
                self.tables[(tbl.schema, tbl.name)] = tbl
        all_constraints = args.config.get('constraints', {})
        for ((tbl_schema, tbl_name), tbl) in self.tables.items():
            qualified = "{}.{}".format(tbl_schema, tbl_name)
            if qualified in all_constraints:
                constraints = all_constraints[qualified]
            else:
                constraints=all_constraints.get(tbl_name, [])
            tbl.constraints = constraints
            for fk in (tbl.fks + constraints):
                fk['constrained_schema'] = tbl_schema
                fk['constrained_table'] = tbl_name  # TODO: check against constrained_table
                self.tables[(fk['referred_schema'], fk['referred_table'])].child_fks.append(fk)

    def __repr__(self):
        return "Db('%s')" % self.sqla_conn

    def assign_target(self, target_db):
        for ((tbl_schema, tbl_name), tbl) in self.tables.items():
            tbl._random_row_gen_fn = types.MethodType(_random_row_gen_fn, tbl)
            tbl.random_rows = tbl._random_row_gen_fn()
            tbl.next_row = types.MethodType(_next_row, tbl)
            target = target_db.tables[(tbl_schema, tbl_name)]
            target.requested = deque()
            target.required = deque()
            target.pending = dict()
            target.done = set()
            target.fetch_all = False
            if _table_matches_any_pattern(tbl.schema, tbl.name, self.args.full_tables):
                target.n_rows_desired = tbl.n_rows
                target.fetch_all = True
            else:
                if tbl.n_rows:
                    if self.args.logarithmic:
                        target.n_rows_desired = int(math.pow(10, math.log10(tbl.n_rows)
                                                    * self.args.fraction)) or 1
                    else:
                        target.n_rows_desired = int(tbl.n_rows * self.args.fraction) or 1
                else:
                    target.n_rows_desired = 0
            target.source = tbl
            tbl.target = target
            target.completeness_score = types.MethodType(_completeness_score, target)
            logging.debug("assigned methods to %s" % target.name)

    def confirm(self):
        message = []
        for (tbl_schema, tbl_name) in sorted(self.tables, key=lambda t: t[1]):
            tbl = self.tables[(tbl_schema, tbl_name)]
            message.append("Create %d rows from %d in %s.%s" %
                           (tbl.target.n_rows_desired, tbl.n_rows,
                            tbl_schema or '', tbl_name))
        print("\n".join(sorted(message)))
        if self.args.yes:
            return True
        response = input("Proceed? (Y/n) ").strip().lower()
        return (not response) or (response[0] == 'y')

    def create_row_in(self, source_row, target_db, target, prioritized=False):
        logging.debug('create_row_in %s:%s ' %
                      (target.name, target.pk_val(source_row)))

        pks = tuple((source_row[key] for key in target.pk))
        row_exists = pks in target.pending or pks in target.done
        logging.debug("Row exists? %s" % str(row_exists))
        if row_exists and not prioritized:
            return

        if not row_exists:
            # make sure that all required rows are in parent table(s)
            for fk in target.fks:
                target_parent = target_db.tables[(fk['referred_schema'], fk['referred_table'])]
                slct = sa.sql.select([target_parent,])
                any_non_null_key_columns = False
                for (parent_col, child_col) in zip(fk['referred_columns'],
                                                   fk['constrained_columns']):
                    slct = slct.where(target_parent.c[parent_col] ==
                                      source_row[child_col])
                    if source_row[child_col] is not None:
                        any_non_null_key_columns = True
                        break
                if any_non_null_key_columns:
                    target_parent_row = target_db.conn.execute(slct).first()
                    if not target_parent_row:
                        source_parent_row = self.conn.execute(slct).first()
                        self.create_row_in(source_parent_row, target_db, target_parent)

            # make sure that all referenced rows are in referenced table(s)
            for constraint in target.constraints:
                target_referred = target_db.tables[(constraint['referred_schema'], constraint['referred_table'])]
                slct = sa.sql.select([target_referred,])
                any_non_null_key_columns = False
                for (referred_col, constrained_col) in zip(constraint['referred_columns'],
                                                           constraint['constrained_columns']):
                    slct = slct.where(target_referred.c[referred_col] ==
                                      source_row[constrained_col])
                    if source_row[constrained_col] is not None:
                        any_non_null_key_columns = True
                        break
                if any_non_null_key_columns:
                    target_referred_row = target_db.conn.execute(slct).first()
                    if not target_referred_row:
                        source_referred_row = self.conn.execute(slct).first()
                        # because constraints aren't enforced like real FKs, the referred row isn't guaranteed to exist
                        if source_referred_row:
                            self.create_row_in(source_referred_row, target_db, target_referred)

            pks = tuple((source_row[key] for key in target.pk))
            target.n_rows += 1

<<<<<<< HEAD
            if self.args.buffer == 0:
                target_db.insert_one(target, pks, source_row)
            else:
                target.pending[pks] = source_row
=======
            signal(SIGNAL_ROW_ADDED).send(self, source_row=source_row, target_db=target_db, target_table=target,
                                          prioritized=prioritized)
>>>>>>> 54f24c3f

        for child_fk in target.child_fks:
            child = self.tables[(child_fk['constrained_schema'], child_fk['constrained_table'])]
            slct = sa.sql.select([child])
            for (child_col, this_col) in zip(child_fk['constrained_columns'],
                                             child_fk['referred_columns']):
                slct = slct.where(child.c[child_col] == source_row[this_col])
            if not prioritized:
                slct = slct.limit(self.args.children)
            for (n, desired_row) in enumerate(self.conn.execute(slct)):
                if prioritized:
                    child.target.required.append((desired_row, prioritized))
                elif (n == 0):
                    child.target.requested.appendleft((desired_row, prioritized))
                else:
                    child.target.requested.append((desired_row, prioritized))

    @property
    def pending(self):
        return functools.reduce(
            lambda count, table: count + len(table.pending),
            self.tables.values(),
            0
        )

    def insert_one(self, table, pk, values):
        self.conn.execute(table.insert(), values)
        table.done.add(pk)

    def flush(self):
        for table in self.tables.values():
            if not table.pending:
                continue
            self.conn.execute(table.insert(), list(table.pending.values()))
            table.done = table.done.union(table.pending.keys())
            table.pending = dict()

    def create_subset_in(self, target_db):

        for (tbl_name, pks) in self.args.force_rows.items():
            if '.' in tbl_name:
                (tbl_schema, tbl_name) = tbl_name.split('.', 1)
            else:
                tbl_schema = None
            source = self.tables[(tbl_schema, tbl_name)]
            for pk in pks:
                source_row = source.by_pk(pk)
                if source_row:
                    self.create_row_in(source_row, target_db,
                                       source.target, prioritized=True)
                else:
                    logging.warn("requested %s:%s not found in source db,"
                                 "could not create" % (source.name, pk))

        #import pdb; pdb.set_trace()
        while True:
            targets = sorted(target_db.tables.values(),
                             key=lambda t: t.completeness_score())
            try:
                target = targets.pop(0)
                while not target.source.n_rows:
                    target = targets.pop(0)
            except IndexError:  # pop failure, no more tables
                break
            logging.debug("total n_rows in target: %d" %
                          sum((t.n_rows for t in target_db.tables.values())))
            logging.debug("target tables with 0 n_rows: %s" %
                          ", ".join(t.name for t in target_db.tables.values()
                                    if not t.n_rows))
            logging.info("lowest completeness score (in %s) at %f" %
                         (target.name, target.completeness_score()))
            if target.completeness_score() > 0.97:
                break
            (source_row, prioritized) = target.source.next_row()
            self.create_row_in(source_row, target_db, target,
                               prioritized=prioritized)

            if target_db.pending > self.args.buffer > 0:
                target_db.flush()

        if self.args.buffer > 0:
            target_db.flush()


def update_sequences(source, target, tables, exclude_tables):
    """Set database sequence values to match the source db

       Needed to avoid subsequent unique key violations after DB build.
       Currently only implemented for postgresql -> postgresql."""

    if source.engine.name != 'postgresql' or target.engine.name != 'postgresql':
        return
    qry = """SELECT 'SELECT last_value FROM ' || n.nspname ||
                     '.' || s.relname || ';' AS qry,
                    n.nspname || '.' || s.relname AS qual_name,
                    n.nspname AS schema, t.relname AS table
             FROM pg_class s
             JOIN pg_depend d ON (d.objid=s.oid AND d.classid='pg_class'::regclass AND d.refclassid='pg_class'::regclass)
             JOIN pg_class t ON (t.oid=d.refobjid)
             JOIN pg_namespace n ON (n.oid=t.relnamespace)
             WHERE s.relkind='S' AND d.deptype='a'"""
    for (qry, qual_name, schema, table) in list(source.conn.execute(qry)):
        if tables and not _table_matches_any_pattern(schema, table, tables):
            continue
        if _table_matches_any_pattern(schema, table, exclude_tables):
            continue
        (lastval, ) = source.conn.execute(qry).first()
        nextval = int(lastval) + 1
        updater = "ALTER SEQUENCE %s RESTART WITH %s;" % (qual_name, nextval)
        target.conn.execute(updater)
    target.conn.execute('commit')


def fraction(n):
    n = float(n)
    if 0 <= n <= 1:
        return n
    raise argparse.ArgumentError('Fraction must be greater than 0 and no greater than 1')

all_loglevels = "CRITICAL, FATAL, ERROR, DEBUG, INFO, WARN, WARNING"
def loglevel(raw):
    try:
        return int(raw)
    except ValueError:
        upper = raw.upper()
        if upper in all_loglevels:
            return getattr(logging, upper)
        raise NotImplementedError('log level "%s" not one of %s' % (raw, all_loglevels))

argparser = argparse.ArgumentParser(description='Generate consistent subset of a database')
argparser.add_argument('source', help='SQLAlchemy connection string for data origin',
                       type=str)
argparser.add_argument('dest', help='SQLAlchemy connection string for data destination',
                       type=str)
argparser.add_argument('fraction', help='Proportion of rows to create in dest (0.0 to 1.0)',
                       type=fraction)
argparser.add_argument('-l', '--logarithmic', help='Cut row numbers logarithmically; try 0.5 for fraction',
                       action='store_true')
argparser.add_argument('-b', '--buffer', help='Number of records to store in buffer before flush; use 0 for no buffer',
                       type=int, default=1000)
argparser.add_argument('--loglevel', type=loglevel, help='log level (%s)' % all_loglevels,
                       default='INFO')
argparser.add_argument('-f', '--force', help='<table name>:<primary_key_val> to force into dest',
                       type=str.lower, action='append')
argparser.add_argument('-c', '--children',
                       help='Max number of child rows to attempt to pull for each parent row',
                       type=int, default=3)
argparser.add_argument('--schema', help='Non-default schema to include',
                       type=str, action='append', default=[])
argparser.add_argument('--config', help='Path to configuration .json file',
                       type=argparse.FileType('r'))
argparser.add_argument('--table', '-t', dest='tables', help='Include the named table(s) only',
                       type=str, action='append', default=[])
argparser.add_argument('--exclude-table', '-T', dest='exclude_tables', help='Tables to exclude. When both -t and -T are given, the behavior is to include just the tables that match at least one -t switch but no -T switches.',
                       type=str, action='append', default=[])
argparser.add_argument('--full-table', '-F', dest='full_tables', help='Tables to include every row of',
                       type=str, action='append', default=[])
argparser.add_argument('--import', '-i', dest='import_list',
                       help='Dotted module name to import; e.g. custom.signalhandler',
                       type=str, action='append', default=[])
argparser.add_argument('-y', '--yes', help='Proceed without stopping for confirmation', action='store_true')

log_format="%(asctime)s %(levelname)-5s %(message)s"

def generate():
    args = argparser.parse_args()
    _import_modules(args.import_list)
    args.force_rows = {}
    for force_row in (args.force or []):
        (table_name, pk) = force_row.split(':')
        if table_name not in args.force_rows:
            args.force_rows[table_name] = []
        args.force_rows[table_name].append(pk)
    logging.getLogger().setLevel(args.loglevel)
    logging.basicConfig(format=log_format)
    schemas = args.schema + [None,]
    args.config = json.load(args.config) if args.config else {}
    source = Db(args.source, args, schemas)
    target = Db(args.dest, args, schemas)
    if set(source.tables.keys()) != set(target.tables.keys()):
        raise Exception('Source and target databases have different tables')
    source.assign_target(target)
    if source.confirm():
        source.create_subset_in(target)
    update_sequences(source, target, args.tables, args.exclude_tables)

if __name__ == '__main__':
    generate()<|MERGE_RESOLUTION|>--- conflicted
+++ resolved
@@ -181,7 +181,6 @@
         result += (n_rows / (n_rows_desired or 1))**0.33
     return result
 
-<<<<<<< HEAD
 def _table_matches_any_pattern(schema, table, patterns):
     """Test if the table `<schema>.<table>` matches any of the provided patterns.
 
@@ -194,12 +193,10 @@
     """
     qual_name = '{}.{}'.format(schema, table)
     return any(fnmatch.fnmatch(qual_name, each) or fnmatch.fnmatch(table, each) for each in patterns)
-=======
+
 def _import_modules(import_list):
     for module_name in import_list:
         __import__(module_name)
-
->>>>>>> 54f24c3f
 
 class Db(object):
 
@@ -344,15 +341,12 @@
             pks = tuple((source_row[key] for key in target.pk))
             target.n_rows += 1
 
-<<<<<<< HEAD
             if self.args.buffer == 0:
                 target_db.insert_one(target, pks, source_row)
             else:
                 target.pending[pks] = source_row
-=======
             signal(SIGNAL_ROW_ADDED).send(self, source_row=source_row, target_db=target_db, target_table=target,
                                           prioritized=prioritized)
->>>>>>> 54f24c3f
 
         for child_fk in target.child_fks:
             child = self.tables[(child_fk['constrained_schema'], child_fk['constrained_table'])]
