--- conflicted
+++ resolved
@@ -384,13 +384,10 @@
                        type=int, default=3)
 argparser.add_argument('--schema', help='Non-default schema to include',
                        type=str, action='append', default=[])
-<<<<<<< HEAD
 argparser.add_argument('--config', help='Path to configuration .json file',
                        type=argparse.FileType('r'))
-=======
 argparser.add_argument('--exclude-table', '-T', dest='exclude_tables', help='Tables to exclude',
                        type=str, action='append', default=[])
->>>>>>> 3bda5b10
 argparser.add_argument('-y', '--yes', help='Proceed without stopping for confirmation', action='store_true')
 
 def generate():
