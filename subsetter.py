"""
Generate a random sample of rows from a relational database that preserves
referential integrity - so long as constraints are defined, all parent rows
will exist for child rows.

Good for creating test/development databases from production.  It's slow,
but how often do you need to generate a test/development database?

Usage::

    rdbms-subsetter <source SQLAlchemy connection string> <destination connection string> <fraction of rows to use>

Example::

    rdbms-subsetter postgresql://:@/bigdb postgresql://:@/littledb 0.05

Valid SQLAlchemy connection strings are described
`here <docs.sqlalchemy.org/en/latest/core/engines.html#database-urls#database-urls>`_.

``rdbms-subsetter`` promises that each child row will have whatever parent rows are
required by its foreign keys.  It will also *try* to include most child rows belonging
to each parent row (up to the supplied ``--children`` parameter, default 3 each), but it
can't make any promises.  (Demanding all children can lead to infinite propagation in
thoroughly interlinked databases, as every child record demands new parent records,
which demand new child records, which demand new parent records...
so increase ``--children`` with caution.)

When row numbers in your tables vary wildly (tens to billions, for example),
consider using the ``-l`` flag, which reduces row counts by a logarithmic formula.  If ``f`` is
the fraction specified, and ``-l`` is set, and the original table has ``n`` rows,
then each new table's row target will be::

    math.pow(10, math.log10(n)*f)

A fraction of ``0.5`` seems to produce good results, converting 10 rows to 3,
1,000,000 to 1,000, and 1,000,000,000 to 31,622.

Rows are selected randomly, but for tables with a single primary key column, you
can force rdbms-subsetter to include specific rows (and their dependencies) with
``force=<tablename>:<primary key value>``.  The immediate children of these rows
are also exempted from the ``--children`` limit.

rdbms-subsetter only performs the inserts; it's your responsibility to set
up the target database first, with its foreign key constraints.  The easiest
way to do this is with your RDBMS's dump utility.  For example, for PostgreSQL,

::

    pg_dump --schema-only -f schemadump.sql bigdb
    createdb littledb
    psql -f schemadump.sql littledb

You can pull rows from a non-default schema by passing ``--schema=<name>``.
Currently the target database must contain the corresponding tables in its own
schema of the same name (moving between schemas of different names is not yet
supported).

Case-specific table names will probably create bad results in rdbms-subsetter,
and in the rest of your life, for that matter.  Don't do it.
"""
import argparse
import fnmatch
import functools
import json
import logging
import math
import random
import types
from collections import OrderedDict, deque

import sqlalchemy as sa
from blinker import signal
from sqlalchemy.engine.reflection import Inspector

# Python2 has a totally different definition for ``input``; overriding it here
try:
    input = raw_input
except NameError:
    pass

__version__ = '0.2.6'

SIGNAL_ROW_ADDED = 'row_added'


def _find_n_rows(self, estimate=False):
    self.n_rows = 0
    if estimate:
        try:
            if self.db.engine.driver in ('psycopg2', 'pg8000', ):
                schema = (self.schema + '.') if self.schema else ''
                qry = """SELECT reltuples FROM pg_class
                         WHERE oid = lower('%s%s')::regclass""" % (
                    schema, self.name.lower())
            elif 'oracle' in self.db.engine.driver:
                qry = """SELECT num_rows FROM all_tables
                         WHERE LOWER(table_name)='%s'""" % self.name.lower()
            else:
                raise NotImplementedError(
                    "No approximation known for driver %s" %
                    self.db.engine.driver)
            self.n_rows = self.db.conn.execute(qry).fetchone()[0]
        except Exception as e:
            logging.debug("failed to get approximate rowcount for %s\n%s" %
                          (self.name, str(e)))
    if not self.n_rows:
        self.n_rows = self.db.conn.execute(self.count()).fetchone()[0]


def _random_row_func(self):
    dialect = self.bind.engine.dialect.name
    if 'mysql' in dialect or 'mssql' in dialect:
        return sa.sql.func.rand()
    elif 'oracle' in dialect:
        return sa.sql.func.dbms_random.value()
    else:
        return sa.sql.func.random()


def _random_row_gen_fn(self):
    """
    Random sample of *approximate* size n
    """
    if self.n_rows:
        while True:
            n = self.target.n_rows_desired
            if self.n_rows > 1000:
                fraction = n / float(self.n_rows)
                qry = sa.sql.select([self, ]).where(self.random_row_func() <
                                                    fraction)
                results = self.db.conn.execute(qry).fetchall()
                # we may stop wanting rows at any point, so shuffle them so as not to
                # skew the sample toward those near the beginning
                random.shuffle(results)
                for row in results:
                    yield row
            else:
                qry = sa.sql.select([self, ]).order_by(self.random_row_func(
                )).limit(n)
                for row in self.db.conn.execute(qry):
                    yield row


def _next_row(self):
    if self.target.required:
        return self.target.required.popleft()
    elif self.target.requested:
        return self.target.requested.popleft()
    else:
        try:
            return (next(self.random_rows), False)  # not prioritized
        except StopIteration:
            return None


def _filtered_by(self, **kw):
    slct = sa.sql.select([self, ])
    slct = slct.where(sa.sql.and_((self.c[k] == v) for (k, v) in kw.items()))
    return slct


def _pk_val(self, row):
    if self.pk:
        return row[self.pk[0]]
    else:
        return None


def _by_pk(self, pk):
    pk_name = self.db.inspector.get_primary_keys(self.name, self.schema)[0]
    slct = self.filtered_by(**{pk_name: pk})
    return self.db.conn.execute(slct).fetchone()


def _completeness_score(self):
    """Scores how close a target table is to being filled enough to quit"""
<<<<<<< HEAD
    table = (self.schema if self.schema else "") + self.name
    fetch_all = self.fetch_all
    requested = len(self.requested)
    required = len(self.required)
    n_rows = float(self.n_rows)
    n_rows_desired = float(self.n_rows_desired)
    logging.debug("%s.fetch_all      = %s", table, fetch_all)
    logging.debug("%s.requested      = %d", table, requested)
    logging.debug("%s.required       = %d", table, required)
    logging.debug("%s.n_rows         = %d", table, n_rows)
    logging.debug("%s.n_rows_desired = %d", table, n_rows_desired)
    if fetch_all:
        if n_rows < n_rows_desired:
            return 1 + (n_rows or 1) - (n_rows_desired or 1)
    result = 0 - (requested / (n_rows or 1)) - required
=======
    result = ( 0
               - (len(self.requested) / float(self.n_rows or 1 ))
               - len(self.required))
>>>>>>> ecf7a745
    if not self.required:  # anything in `required` queue disqualifies
        result += (n_rows / (n_rows_desired or 1))**0.33
    return result


def _table_matches_any_pattern(schema, table, patterns):
    """Test if the table `<schema>.<table>` matches any of the provided patterns.

    Will attempt to match both `schema.table` and just `table` against each pattern.

    Params:
        - schema.      Name of the schema the table belongs to.
        - table.       Name of the table.
        - patterns.    The patterns to try.
    """
    qual_name = '{}.{}'.format(schema, table)
    return any(fnmatch.fnmatch(qual_name, each) or fnmatch.fnmatch(table, each)
               for each in patterns)


def _import_modules(import_list):
    for module_name in import_list:
        __import__(module_name)


class Db(object):
    def __init__(self, sqla_conn, args, schemas=[None]):
        self.args = args
        self.sqla_conn = sqla_conn
        self.schemas = schemas
        self.engine = sa.create_engine(sqla_conn)
        self.inspector = Inspector(bind=self.engine)
        self.conn = self.engine.connect()
        self.tables = OrderedDict()
<<<<<<< HEAD

        for schema in self.schemas:
            meta = sa.MetaData(bind=self.engine
                               )  # excised schema=schema to prevent errors
            meta.reflect(schema=schema)
            for tbl in meta.sorted_tables:
                if args.tables and not _table_matches_any_pattern(
                        tbl.schema, tbl.name, self.args.tables):
                    continue
                if _table_matches_any_pattern(tbl.schema, tbl.name,
                                              self.args.exclude_tables):
                    continue
                tbl.db = self
                # TODO: Replace all these monkeypatches with an instance assigment
                tbl.find_n_rows = types.MethodType(_find_n_rows, tbl)
                tbl.random_row_func = types.MethodType(_random_row_func, tbl)
                tbl.fks = self.inspector.get_foreign_keys(tbl.name,
                                                          schema=tbl.schema)
                tbl.pk = self.inspector.get_primary_keys(tbl.name,
                                                         schema=tbl.schema)
                if not tbl.pk:
                    tbl.pk = [
                        d['name']
                        for d in self.inspector.get_columns(tbl.name,
                                                            schema=tbl.schema)
                    ]
                tbl.filtered_by = types.MethodType(_filtered_by, tbl)
                tbl.by_pk = types.MethodType(_by_pk, tbl)
                tbl.pk_val = types.MethodType(_pk_val, tbl)
                tbl.child_fks = []
                estimate_rows = not _table_matches_any_pattern(
                    tbl.schema, tbl.name, self.args.full_tables)
                tbl.find_n_rows(estimate=estimate_rows)
                self.tables[(tbl.schema, tbl.name)] = tbl
        all_constraints = args.config.get('constraints', {})
=======
        for tbl in self.meta.sorted_tables:
            if any(fnmatch.fnmatch(tbl.name, each) for each in args.exclude_tables):
                continue
            tbl.db = self

            self.fix_postgres_array_of_enum(tbl)

            # TODO: Replace all these monkeypatches with an instance assigment
            tbl.find_n_rows = types.MethodType(_find_n_rows, tbl)
            tbl.random_row_func = types.MethodType(_random_row_func, tbl)
            tbl.fks = self.inspector.get_foreign_keys(tbl.name, schema=tbl.schema)
            tbl.pk = self.inspector.get_primary_keys(tbl.name, schema=tbl.schema)
            if not tbl.pk:
                tbl.pk = [d['name'] for d in self.inspector.get_columns(tbl.name)]
            tbl.filtered_by = types.MethodType(_filtered_by, tbl)
            tbl.by_pk = types.MethodType(_by_pk, tbl)
            tbl.pk_val = types.MethodType(_pk_val, tbl)
            tbl.child_fks = []
            estimate_rows = not(any(fnmatch.fnmatch(tbl.name, each)
                                    for each in self.args.full_tables))
            tbl.find_n_rows(estimate=estimate_rows)
            self.tables[(tbl.schema, tbl.name)] = tbl
>>>>>>> ecf7a745
        for ((tbl_schema, tbl_name), tbl) in self.tables.items():
            qualified = "{}.{}".format(tbl_schema, tbl_name)
            if qualified in all_constraints:
                constraints = all_constraints[qualified]
            else:
                constraints = all_constraints.get(tbl_name, [])
            tbl.constraints = constraints
            for fk in (tbl.fks + constraints):
                fk['constrained_schema'] = tbl_schema
                fk['constrained_table'] = tbl_name  # TODO: check against constrained_table
                self.tables[(fk['referred_schema'], fk['referred_table']
                             )].child_fks.append(fk)

    def fix_postgres_array_of_enum(self, tbl):
        if self.engine.name == 'postgresql':
            from sqlalchemy.dialects.postgresql import ENUM

            for col in tbl.c:
                col_str = str(col.type)
                if col_str.endswith('[]'):  # this is an array
                    enum_name = col_str[:-2]
                    try: # test if 'enum_name' is an enum
                        self.conn.execute('''
                                SELECT enum_range(NULL::%s);
                            ''' % enum_name).fetchone()
                        # create type caster
                        tbl.c[col.name].type = ArrayOfEnum(ENUM(name=enum_name))
                    except:
                        pass  # not an enum

    def __repr__(self):
        return "Db('%s')" % self.sqla_conn

    def assign_target(self, target_db):
        for ((tbl_schema, tbl_name), tbl) in self.tables.items():
            tbl._random_row_gen_fn = types.MethodType(_random_row_gen_fn, tbl)
            tbl.random_rows = tbl._random_row_gen_fn()
            tbl.next_row = types.MethodType(_next_row, tbl)
            target = target_db.tables[(tbl_schema, tbl_name)]
            target.requested = deque()
            target.required = deque()
            target.pending = dict()
            target.done = set()
<<<<<<< HEAD
            target.fetch_all = False
            if _table_matches_any_pattern(tbl.schema, tbl.name,
                                          self.args.full_tables):
=======
            if any(fnmatch.fnmatch(tbl.name, each)
                   for each in self.args.full_tables):
>>>>>>> ecf7a745
                target.n_rows_desired = tbl.n_rows
                target.fetch_all = True
            else:
                if tbl.n_rows:
                    if self.args.logarithmic:
<<<<<<< HEAD
                        target.n_rows_desired = int(math.pow(10, math.log10(
                            tbl.n_rows) * self.args.fraction)) or 1
=======
                        target.n_rows_desired = int(math.pow(10, math.log10(tbl.n_rows)
                                                             * self.args.fraction)) or 1
>>>>>>> ecf7a745
                    else:
                        target.n_rows_desired = int(tbl.n_rows *
                                                    self.args.fraction) or 1
                else:
                    target.n_rows_desired = 0
            target.source = tbl
            tbl.target = target
            target.completeness_score = types.MethodType(_completeness_score,
                                                         target)
            logging.debug("assigned methods to %s" % target.name)

    def confirm(self):
        message = []
        for (tbl_schema, tbl_name) in sorted(self.tables, key=lambda t: t[1]):
            tbl = self.tables[(tbl_schema, tbl_name)]
            message.append("Create %d rows from %d in %s.%s" %
                           (tbl.target.n_rows_desired, tbl.n_rows,
                            tbl_schema or '', tbl_name))
        print("\n".join(sorted(message)))
        if self.args.yes:
            return True
        response = input("Proceed? (Y/n) ").strip().lower()
        return (not response) or (response[0] == 'y')

    def create_row_in(self, source_row, target_db, target, prioritized=False):
        logging.debug('create_row_in %s:%s ' %
                      (target.name, target.pk_val(source_row)))

        pks = tuple((source_row[key] for key in target.pk))
        row_exists = pks in target.pending or pks in target.done
        logging.debug("Row exists? %s" % str(row_exists))
        if row_exists and not prioritized:
            return

        if not row_exists:
            # make sure that all required rows are in parent table(s)
            for fk in target.fks:
                target_parent = target_db.tables[(fk['referred_schema'], fk[
                    'referred_table'])]
                slct = sa.sql.select([target_parent, ])
                any_non_null_key_columns = False
                for (parent_col, child_col) in zip(fk['referred_columns'],
                                                   fk['constrained_columns']):
                    slct = slct.where(target_parent.c[parent_col] ==
                                      source_row[child_col])
                    if source_row[child_col] is not None:
                        any_non_null_key_columns = True
                        break
                if any_non_null_key_columns:
                    target_parent_row = target_db.conn.execute(slct).first()
                    if not target_parent_row:
                        source_parent_row = self.conn.execute(slct).first()
                        self.create_row_in(source_parent_row, target_db,
                                           target_parent)

            # make sure that all referenced rows are in referenced table(s)
            for constraint in target.constraints:
                target_referred = target_db.tables[(constraint[
                    'referred_schema'], constraint['referred_table'])]
                slct = sa.sql.select([target_referred, ])
                any_non_null_key_columns = False
                for (referred_col, constrained_col) in zip(
                        constraint['referred_columns'],
                        constraint['constrained_columns']):
                    slct = slct.where(target_referred.c[referred_col] ==
                                      source_row[constrained_col])
                    if source_row[constrained_col] is not None:
                        any_non_null_key_columns = True
                        break
                if any_non_null_key_columns:
                    target_referred_row = target_db.conn.execute(slct).first()
                    if not target_referred_row:
                        source_referred_row = self.conn.execute(slct).first()
                        # because constraints aren't enforced like real FKs, the referred row isn't guaranteed to exist
                        if source_referred_row:
                            self.create_row_in(source_referred_row, target_db,
                                               target_referred)

            pks = tuple((source_row[key] for key in target.pk))
            target.n_rows += 1

            if self.args.buffer == 0:
                target_db.insert_one(target, pks, source_row)
            else:
                target.pending[pks] = source_row
            signal(SIGNAL_ROW_ADDED).send(self,
                                          source_row=source_row,
                                          target_db=target_db,
                                          target_table=target,
                                          prioritized=prioritized)

        for child_fk in target.child_fks:
            child = self.tables[(child_fk['constrained_schema'], child_fk[
                'constrained_table'])]
            slct = sa.sql.select([child])
            for (child_col, this_col) in zip(child_fk['constrained_columns'],
                                             child_fk['referred_columns']):
                slct = slct.where(child.c[child_col] == source_row[this_col])
            if not prioritized:
                slct = slct.limit(self.args.children)
            for (n, desired_row) in enumerate(self.conn.execute(slct)):
                if prioritized:
                    child.target.required.append((desired_row, prioritized))
                elif (n == 0):
                    child.target.requested.appendleft((desired_row, prioritized
                                                       ))
                else:
                    child.target.requested.append((desired_row, prioritized))

    @property
    def pending(self):
        return functools.reduce(
            lambda count, table: count + len(table.pending),
            self.tables.values(), 0)

    def insert_one(self, table, pk, values):
        self.conn.execute(table.insert(), values)
        table.done.add(pk)

    def flush(self):
        for table in self.tables.values():
            if not table.pending:
                continue
            self.conn.execute(table.insert(), list(table.pending.values()))
            table.done = table.done.union(table.pending.keys())
            table.pending = dict()

    def create_subset_in(self, target_db):

        for (tbl_name, pks) in self.args.force_rows.items():
            if '.' in tbl_name:
                (tbl_schema, tbl_name) = tbl_name.split('.', 1)
            else:
                tbl_schema = None
            source = self.tables[(tbl_schema, tbl_name)]
            for pk in pks:
                source_row = source.by_pk(pk)
                if source_row:
                    self.create_row_in(source_row,
                                       target_db,
                                       source.target,
                                       prioritized=True)
                else:
                    logging.warn("requested %s:%s not found in source db,"
                                 "could not create" % (source.name, pk))

        #import pdb; pdb.set_trace()
        while True:
            targets = sorted(target_db.tables.values(),
                             key=lambda t: t.completeness_score())
            try:
                target = targets.pop(0)
                while not target.source.n_rows:
                    target = targets.pop(0)
            except IndexError:  # pop failure, no more tables
                break
            logging.debug("total n_rows in target: %d" %
                          sum((t.n_rows for t in target_db.tables.values())))
            logging.debug("target tables with 0 n_rows: %s" % ", ".join(
                t.name for t in target_db.tables.values() if not t.n_rows))
            logging.info("lowest completeness score (in %s) at %f" %
                         (target.name, target.completeness_score()))
            if target.completeness_score() > 0.97:
                break
            (source_row, prioritized) = target.source.next_row()
            self.create_row_in(source_row,
                               target_db,
                               target,
                               prioritized=prioritized)

            if target_db.pending > self.args.buffer > 0:
                target_db.flush()

        if self.args.buffer > 0:
            target_db.flush()


def update_sequences(source, target, schemas, tables, exclude_tables):
    """Set database sequence values to match the source db

       Needed to avoid subsequent unique key violations after DB build.
       Currently only implemented for postgresql -> postgresql."""

    if source.engine.name != 'postgresql' or target.engine.name != 'postgresql':
        return
    qry = """SELECT 'SELECT last_value FROM ' || n.nspname ||
                     '.' || s.relname || ';' AS qry,
                    n.nspname || '.' || s.relname AS qual_name,
                    n.nspname AS schema, t.relname AS table
             FROM pg_class s
             JOIN pg_depend d ON (d.objid=s.oid AND d.classid='pg_class'::regclass AND d.refclassid='pg_class'::regclass)
             JOIN pg_class t ON (t.oid=d.refobjid)
             JOIN pg_namespace n ON (n.oid=t.relnamespace)
             WHERE s.relkind='S' AND d.deptype='a'"""

    for (qry, qual_name, schema, table) in list(source.conn.execute(qry)):
        if schema not in schemas:
            continue
        if tables and not _table_matches_any_pattern(schema, table, tables):
            continue
        if _table_matches_any_pattern(schema, table, exclude_tables):
            continue
        (lastval, ) = source.conn.execute(qry).first()
        nextval = int(lastval) + 1
        updater = "ALTER SEQUENCE %s RESTART WITH %s;" % (qual_name, nextval)
        target.conn.execute(updater)
    target.conn.execute('commit')


def fraction(n):
    n = float(n)
    if 0 <= n <= 1:
        return n
    raise argparse.ArgumentError(
        'Fraction must be greater than 0 and no greater than 1')


all_loglevels = "CRITICAL, FATAL, ERROR, DEBUG, INFO, WARN, WARNING"


def loglevel(raw):
    try:
        return int(raw)
    except ValueError:
        upper = raw.upper()
        if upper in all_loglevels:
            return getattr(logging, upper)
        raise NotImplementedError('log level "%s" not one of %s' %
                                  (raw, all_loglevels))


argparser = argparse.ArgumentParser(
    description='Generate consistent subset of a database')
argparser.add_argument('source',
                       help='SQLAlchemy connection string for data origin',
                       type=str)
argparser.add_argument(
    'dest',
    help='SQLAlchemy connection string for data destination',
    type=str)
argparser.add_argument(
    'fraction',
    help='Proportion of rows to create in dest (0.0 to 1.0)',
    type=fraction)
argparser.add_argument(
    '-l',
    '--logarithmic',
    help='Cut row numbers logarithmically; try 0.5 for fraction',
    action='store_true')
argparser.add_argument(
    '-b',
    '--buffer',
    help=
    'Number of records to store in buffer before flush; use 0 for no buffer',
    type=int,
    default=1000)
argparser.add_argument('--loglevel',
                       type=loglevel,
                       help='log level (%s)' % all_loglevels,
                       default='INFO')
argparser.add_argument(
    '-f',
    '--force',
    help='<table name>:<primary_key_val> to force into dest',
    type=str.lower,
    action='append')
argparser.add_argument(
    '-c',
    '--children',
    help='Max number of child rows to attempt to pull for each parent row',
    type=int,
    default=3)
argparser.add_argument('--schema',
                       help='Non-default schema to include',
                       type=str,
                       action='append',
                       default=[])
argparser.add_argument('--config',
                       help='Path to configuration .json file',
                       type=argparse.FileType('r'))
argparser.add_argument('--table',
                       '-t',
                       dest='tables',
                       help='Include the named table(s) only',
                       type=str,
                       action='append',
                       default=[])
argparser.add_argument(
    '--exclude-table',
    '-T',
    dest='exclude_tables',
    help=
    'Tables to exclude. When both -t and -T are given, the behavior is to include just the tables that match at least one -t switch but no -T switches.',
    type=str,
    action='append',
    default=[])
argparser.add_argument('--full-table',
                       '-F',
                       dest='full_tables',
                       help='Tables to include every row of',
                       type=str,
                       action='append',
                       default=[])
argparser.add_argument(
    '--import',
    '-i',
    dest='import_list',
    help='Dotted module name to import; e.g. custom.signalhandler',
    type=str,
    action='append',
    default=[])
argparser.add_argument('-y',
                       '--yes',
                       help='Proceed without stopping for confirmation',
                       action='store_true')

log_format = "%(asctime)s %(levelname)-5s %(message)s"


def generate():
    args = argparser.parse_args()
    _import_modules(args.import_list)
    args.force_rows = {}
    for force_row in (args.force or []):
        (table_name, pk) = force_row.split(':')
        if table_name not in args.force_rows:
            args.force_rows[table_name] = []
        args.force_rows[table_name].append(pk)
    logging.getLogger().setLevel(args.loglevel)
    logging.basicConfig(format=log_format)
    schemas = args.schema + [None, ]
    args.config = json.load(args.config) if args.config else {}
<<<<<<< HEAD
    source = Db(args.source, args, schemas)
    target = Db(args.dest, args, schemas)
    if set(source.tables.keys()) != set(target.tables.keys()):
        raise Exception('Source and target databases have different tables')
    source.assign_target(target)
    if source.confirm():
        source.create_subset_in(target)
    update_sequences(source, target, schemas, args.tables, args.exclude_tables)
=======
    for schema in schemas:
        source = Db(args.source, args, schema=schema)
        target = Db(args.dest, args, schema=schema)
        if set(source.tables.keys()) != set(target.tables.keys()):
            raise Exception('Source and target databases have different tables')
        source.assign_target(target)
        if source.confirm():
            source.create_subset_in(target)
        update_sequences(source, target)

import re
from sqlalchemy import cast
from sqlalchemy.dialects.postgresql import ARRAY

class ArrayOfEnum(ARRAY):
    def bind_expression(self, bindvalue):
        return cast(bindvalue, self)

    def result_processor(self, dialect, coltype):
        super_rp = super(ArrayOfEnum, self).result_processor(dialect, coltype)

        def handle_raw_string(value):
            if value is None:
                return []
            inner = re.match(r"^{(.*)}$", value).group(1)
            return inner.split(",")

        def process(value):
            return super_rp(handle_raw_string(value))
        return process
>>>>>>> ecf7a745


if __name__ == '__main__':
    generate()<|MERGE_RESOLUTION|>--- conflicted
+++ resolved
@@ -65,11 +65,14 @@
 import logging
 import math
 import random
+import re
 import types
 from collections import OrderedDict, deque
 
 import sqlalchemy as sa
 from blinker import signal
+from sqlalchemy import cast
+from sqlalchemy.dialects.postgresql import ARRAY
 from sqlalchemy.engine.reflection import Inspector
 
 # Python2 has a totally different definition for ``input``; overriding it here
@@ -174,7 +177,6 @@
 
 def _completeness_score(self):
     """Scores how close a target table is to being filled enough to quit"""
-<<<<<<< HEAD
     table = (self.schema if self.schema else "") + self.name
     fetch_all = self.fetch_all
     requested = len(self.requested)
@@ -190,11 +192,6 @@
         if n_rows < n_rows_desired:
             return 1 + (n_rows or 1) - (n_rows_desired or 1)
     result = 0 - (requested / (n_rows or 1)) - required
-=======
-    result = ( 0
-               - (len(self.requested) / float(self.n_rows or 1 ))
-               - len(self.required))
->>>>>>> ecf7a745
     if not self.required:  # anything in `required` queue disqualifies
         result += (n_rows / (n_rows_desired or 1))**0.33
     return result
@@ -229,11 +226,10 @@
         self.inspector = Inspector(bind=self.engine)
         self.conn = self.engine.connect()
         self.tables = OrderedDict()
-<<<<<<< HEAD
 
         for schema in self.schemas:
-            meta = sa.MetaData(bind=self.engine
-                               )  # excised schema=schema to prevent errors
+            meta = sa.MetaData(
+                bind=self.engine)  # excised schema=schema to prevent errors
             meta.reflect(schema=schema)
             for tbl in meta.sorted_tables:
                 if args.tables and not _table_matches_any_pattern(
@@ -243,6 +239,9 @@
                                               self.args.exclude_tables):
                     continue
                 tbl.db = self
+
+                self.fix_postgres_array_of_enum(tbl)
+
                 # TODO: Replace all these monkeypatches with an instance assigment
                 tbl.find_n_rows = types.MethodType(_find_n_rows, tbl)
                 tbl.random_row_func = types.MethodType(_random_row_func, tbl)
@@ -265,30 +264,6 @@
                 tbl.find_n_rows(estimate=estimate_rows)
                 self.tables[(tbl.schema, tbl.name)] = tbl
         all_constraints = args.config.get('constraints', {})
-=======
-        for tbl in self.meta.sorted_tables:
-            if any(fnmatch.fnmatch(tbl.name, each) for each in args.exclude_tables):
-                continue
-            tbl.db = self
-
-            self.fix_postgres_array_of_enum(tbl)
-
-            # TODO: Replace all these monkeypatches with an instance assigment
-            tbl.find_n_rows = types.MethodType(_find_n_rows, tbl)
-            tbl.random_row_func = types.MethodType(_random_row_func, tbl)
-            tbl.fks = self.inspector.get_foreign_keys(tbl.name, schema=tbl.schema)
-            tbl.pk = self.inspector.get_primary_keys(tbl.name, schema=tbl.schema)
-            if not tbl.pk:
-                tbl.pk = [d['name'] for d in self.inspector.get_columns(tbl.name)]
-            tbl.filtered_by = types.MethodType(_filtered_by, tbl)
-            tbl.by_pk = types.MethodType(_by_pk, tbl)
-            tbl.pk_val = types.MethodType(_pk_val, tbl)
-            tbl.child_fks = []
-            estimate_rows = not(any(fnmatch.fnmatch(tbl.name, each)
-                                    for each in self.args.full_tables))
-            tbl.find_n_rows(estimate=estimate_rows)
-            self.tables[(tbl.schema, tbl.name)] = tbl
->>>>>>> ecf7a745
         for ((tbl_schema, tbl_name), tbl) in self.tables.items():
             qualified = "{}.{}".format(tbl_schema, tbl_name)
             if qualified in all_constraints:
@@ -303,6 +278,7 @@
                              )].child_fks.append(fk)
 
     def fix_postgres_array_of_enum(self, tbl):
+        "Change type of ENUM[] columns to a custom type"
         if self.engine.name == 'postgresql':
             from sqlalchemy.dialects.postgresql import ENUM
 
@@ -310,14 +286,18 @@
                 col_str = str(col.type)
                 if col_str.endswith('[]'):  # this is an array
                     enum_name = col_str[:-2]
-                    try: # test if 'enum_name' is an enum
+                    try:  # test if 'enum_name' is an enum
                         self.conn.execute('''
                                 SELECT enum_range(NULL::%s);
                             ''' % enum_name).fetchone()
                         # create type caster
-                        tbl.c[col.name].type = ArrayOfEnum(ENUM(name=enum_name))
-                    except:
-                        pass  # not an enum
+                        tbl.c[col.name].type = ArrayOfEnum(ENUM(name=
+                                                                enum_name))
+                    except sa.exc.ProgrammingError as enum_excep:
+                        if 'does not exist' in str(enum_excep):
+                            pass  # Must not have been an enum
+                        else:
+                            raise
 
     def __repr__(self):
         return "Db('%s')" % self.sqla_conn
@@ -332,26 +312,16 @@
             target.required = deque()
             target.pending = dict()
             target.done = set()
-<<<<<<< HEAD
             target.fetch_all = False
             if _table_matches_any_pattern(tbl.schema, tbl.name,
                                           self.args.full_tables):
-=======
-            if any(fnmatch.fnmatch(tbl.name, each)
-                   for each in self.args.full_tables):
->>>>>>> ecf7a745
                 target.n_rows_desired = tbl.n_rows
                 target.fetch_all = True
             else:
                 if tbl.n_rows:
                     if self.args.logarithmic:
-<<<<<<< HEAD
                         target.n_rows_desired = int(math.pow(10, math.log10(
                             tbl.n_rows) * self.args.fraction)) or 1
-=======
-                        target.n_rows_desired = int(math.pow(10, math.log10(tbl.n_rows)
-                                                             * self.args.fraction)) or 1
->>>>>>> ecf7a745
                     else:
                         target.n_rows_desired = int(tbl.n_rows *
                                                     self.args.fraction) or 1
@@ -380,7 +350,7 @@
         logging.debug('create_row_in %s:%s ' %
                       (target.name, target.pk_val(source_row)))
 
-        pks = tuple((source_row[key] for key in target.pk))
+        pks = hashable((source_row[key] for key in target.pk))
         row_exists = pks in target.pending or pks in target.done
         logging.debug("Row exists? %s" % str(row_exists))
         if row_exists and not prioritized:
@@ -430,7 +400,7 @@
                             self.create_row_in(source_referred_row, target_db,
                                                target_referred)
 
-            pks = tuple((source_row[key] for key in target.pk))
+            pks = hashable((source_row[key] for key in target.pk))
             target.n_rows += 1
 
             if self.args.buffer == 0:
@@ -498,7 +468,6 @@
                     logging.warn("requested %s:%s not found in source db,"
                                  "could not create" % (source.name, pk))
 
-        #import pdb; pdb.set_trace()
         while True:
             targets = sorted(target_db.tables.values(),
                              key=lambda t: t.completeness_score())
@@ -684,7 +653,6 @@
     logging.basicConfig(format=log_format)
     schemas = args.schema + [None, ]
     args.config = json.load(args.config) if args.config else {}
-<<<<<<< HEAD
     source = Db(args.source, args, schemas)
     target = Db(args.dest, args, schemas)
     if set(source.tables.keys()) != set(target.tables.keys()):
@@ -693,20 +661,7 @@
     if source.confirm():
         source.create_subset_in(target)
     update_sequences(source, target, schemas, args.tables, args.exclude_tables)
-=======
-    for schema in schemas:
-        source = Db(args.source, args, schema=schema)
-        target = Db(args.dest, args, schema=schema)
-        if set(source.tables.keys()) != set(target.tables.keys()):
-            raise Exception('Source and target databases have different tables')
-        source.assign_target(target)
-        if source.confirm():
-            source.create_subset_in(target)
-        update_sequences(source, target)
-
-import re
-from sqlalchemy import cast
-from sqlalchemy.dialects.postgresql import ARRAY
+
 
 class ArrayOfEnum(ARRAY):
     def bind_expression(self, bindvalue):
@@ -716,15 +671,31 @@
         super_rp = super(ArrayOfEnum, self).result_processor(dialect, coltype)
 
         def handle_raw_string(value):
+            # Interprets PostgreSQL's array syntax in terms of a list
             if value is None:
                 return []
             inner = re.match(r"^{(.*)}$", value).group(1)
             return inner.split(",")
 
         def process(value):
+            # Convert array to Python objects
             return super_rp(handle_raw_string(value))
+
         return process
->>>>>>> ecf7a745
+
+
+def hashable(raw):
+    """If `raw` contains nested lists, convert them to tuples
+
+    >>> hashable(('a', 'b', 'c'))
+    ('a', 'b', 'c')
+    >>> hashable(('a', ['b', 'c'], 'd'))
+    ('a', ('b', 'c'), 'd')
+    """
+
+    result = tuple(hashable(itm) if isinstance(itm, list) else itm
+                   for itm in raw)
+    return result
 
 
 if __name__ == '__main__':
