"""
Generate a random sample of rows from a relational database that preserves
referential integrity - so long as constraints are defined, all parent rows
will exist for child rows.

Good for creating test/development databases from production.  It's slow, 
but how often do you need to generate a test/development database?

Usage::

    rdbms-subsetter <source SQLAlchemy connection string> <destination connection string> <fraction of rows to use>

Example::

    rdbms-subsetter postgresql://:@/bigdb postgresql://:@/littledb 0.05

Valid SQLAlchemy connection strings are described 
`here <docs.sqlalchemy.org/en/latest/core/engines.html#database-urls#database-urls>`_.

<<<<<<< HEAD
The destination database will have approximately <fraction> of the source's rows for parent
tables.  Child table numbers are harder to predict - the program tries to create the full complement of
child records belonging to each parent, when that number is reasonable.

When row numbers in your tables vary wildly (tens to billions, for example), consider using
the ``-l`` flag reduces row counts by a logarithmic formula.  If ``f`` is
=======
``rdbms-subsetter`` promises that each child row will have whatever parent rows are 
required by its foreign keys.  It will also *try* to include most child rows belonging
to each parent row (up to the supplied --children parameter, default 25 each), but it
can't make any promises.  (Demanding all children can lead to infinite propagation in
thoroughly interlinked databases, as every child record demands new parent records,
which demand new child records, which demand new parent records...)

When row numbers in your tables vary wildly (tens to billions, for example),
consider using the ``-l`` flag, which reduces row counts by a logarithmic formula.  If ``f`` is
>>>>>>> ae2f62b1
the fraction specified, and ``-l`` is set, and the original table has ``n`` rows,
then each new table's row target will be::

    math.pow(10, math.log10(n)*f)

A fraction of ``0.5`` seems to produce good results, converting 10 rows to 3,
1,000,000 to 1,000,000, and 1,000,000,000 to 31,622.

rdbms-subsetter guarantees that your child rows have the necessary parent rows to
satisfy the foreign keys.  It also *tries* to ensure that your parent rows have
child keys, but that becomes tricky when you have a complex web of foreign keys.
Creating children for a parent may require creating more parent rows in multiple
tables, each of which may call for their own children... that process can propagate
endlessly.  rdbms-subsetter cuts the propagation off eventually, but you can 
guarantee that specific tables will always have children by naming those tables
with ``require-children=<tablename>``.

Rows are selected randomly, but for tables with a single primary key column, you
can force rdbms-subsetter to include specific rows (and their dependencies) with
``force=<tablename>:<primary key value>``.

rdbms-subsetter only performs the INSERTS; it's your responsibility to set
up the target database first, with its foreign key constraints.  The easiest
way to do this is with your RDBMS's dump utility.  For example, for PostgreSQL,

::

    pg_dump --schema-only -f schemadump.sql source_database
    createdb partial_database
    psql -f schemadump.sql partial_database

Currently rdbms-subsetter takes no account of schema names and simply assumes all
tables live in the same schema.  This will probably cause horrible errors if used
against databases where foreign keys span schemas.

"""
import argparse
import logging
from collections import OrderedDict
import math
import random
import types
import sqlalchemy as sa
from sqlalchemy.engine.reflection import Inspector


<<<<<<< HEAD
def _find_n_rows(self):
    self.n_rows = 0
    try:
        if self.db.engine.driver in ('psycopg2', 'pg8000',):
            qry = """SELECT reltuples FROM pg_class 
                     WHERE oid = '%s'::regclass""" % self.name
        elif 'oracle' in self.db.engine.driver:
            qry = """SELECT num_rows FROM all_tables
                     WHERE table_name='%s'""" % self.name
        else:
            raise NotImplementedError("No approximation known for driver %s"
                                      % self.db.engine.driver)
        self.n_rows = self.db.conn.execute(qry).fetchone()[0]
    except Exception as e:
        logging.debug("failed to get approximate rowcount for %s\n%s" %
                      (self.name, str(e)))
    if not self.n_rows:
        self.n_rows = self.db.conn.execute(self.count()).fetchone()[0]
=======
def _find_n_rows(self, estimate=False):
    self.n_rows = 0
    if estimate:
        try:
            if self.db.engine.driver in ('psycopg2', 'pg8000',):
                qry = """SELECT reltuples FROM pg_class 
	                 WHERE oid = '%s'::regclass""" % self.name
            elif 'oracle' in self.db.engine.driver:
                qry = """SELECT num_rows FROM all_tables
	                 WHERE table_name='%s'""" % self.name
            else:
                raise NotImplementedError("No approximation known for driver %s"
                                          % self.db.engine.driver)
            self.n_rows = self.db.conn.execute(qry).fetchone()[0]
        except Exception as e:
            logging.debug("failed to get approximate rowcount for %s\n%s" %
                          (self.name, str(e)))
    if not self.n_rows:
        self.n_rows = self.db.conn.execute(self.count()).fetchone()[0]

>>>>>>> ae2f62b1

def _random_row_gen_fn(self):
    """
    Random sample of *approximate* size n
    """
    if self.n_rows:
<<<<<<< HEAD
        if self.n_rows > 1000:
            fraction = n / float(self.n_rows)
            qry = sa.sql.select([self,]).where(sa.sql.functions.random() < fraction)
        else:
            qry = sa.sql.select([self,]).order_by(sa.sql.functions.random()).limit(n)
        for row in self.db.conn.execute(qry):
            yield row
   
=======
        while True:
            n = self.target.n_rows_desired
            if self.n_rows > 1000:
                fraction = n / float(self.n_rows)
                qry = sa.sql.select([self,]).where(sa.sql.functions.random() < fraction)
                results = self.db.conn.execute(qry).fetchall()
                # we may stop wanting rows at any point, so shuffle them so as not to 
                # skew the sample toward those near the beginning 
                random.shuffle(results)
                for row in results:
                    yield row
            else:
                qry = sa.sql.select([self,]).order_by(sa.sql.functions.random()).limit(n)
                for row in self.db.conn.execute(qry):
                    yield row

def _next_row(self):
    try:
        return self.target.requested.pop(0)
    except IndexError:
        try:
            return next(self.random_rows)
        except StopIteration:
            return None

>>>>>>> ae2f62b1
def _filtered_by(self, **kw):
    slct = sa.sql.select([self,])
    slct = slct.where(sa.sql.and_((self.c[k] == v) for (k, v) in kw.items()))
    return slct

def _pk_val(self, row):
    if self.pk:
        return row[self.pk[0]]
    else:
        return None

def _by_pk(self, pk):
    pk_name = self.db.inspector.get_primary_keys(self.name)[0]
    slct = self.filtered_by(**({pk_name:pk}))
    return self.db.conn.execute(slct).fetchone()

def _exists(self, **kw):
    return bool(self.db.conn.execute(self.filtered_by(**kw)).first())
<<<<<<< HEAD
    
=======

def _completeness_score(self):
    return ( (self.n_rows / (self.n_rows_desired or 1))**0.33 - 
             (len(self.requested) / float(self.n_rows or 1 )) * 5 )

>>>>>>> ae2f62b1
class Db(object):

    def __init__(self, sqla_conn, args):
        self.args = args
        self.sqla_conn = sqla_conn
        self.engine = sa.create_engine(sqla_conn)
        self.meta = sa.MetaData(bind=self.engine)
        self.meta.reflect()
        self.inspector = Inspector(bind=self.engine)
        self.conn = self.engine.connect()
        self.tables = OrderedDict()
        for tbl in self.meta.sorted_tables:
            tbl.db = self
<<<<<<< HEAD
            tbl.fks = self.inspector.get_foreign_keys(tbl.name)
            tbl.pk = self.inspector.get_primary_keys(tbl.name)
            tbl.find_n_rows = types.MethodType(_find_n_rows, tbl)
            tbl.random_rows = types.MethodType(_random_rows, tbl)
=======
            tbl.find_n_rows = types.MethodType(_find_n_rows, tbl)
            tbl.fks = self.inspector.get_foreign_keys(tbl.name)
            tbl.pk = self.inspector.get_primary_keys(tbl.name)
>>>>>>> ae2f62b1
            tbl.filtered_by = types.MethodType(_filtered_by, tbl)
            tbl.by_pk = types.MethodType(_by_pk, tbl)
            tbl.pk_val = types.MethodType(_pk_val, tbl)
            tbl.exists = types.MethodType(_exists, tbl)
<<<<<<< HEAD
            self.tables[tbl.name] = tbl
            tbl.child_fks = []
            tbl.rows_already_created = False
        for (tbl_name, tbl) in self.tables.items():
            logging.debug("Counting rows in %s" % tbl_name)
            tbl.find_n_rows()
            logging.debug("Counted %d rows in %s" % (tbl.n_rows, tbl_name))
            for fk in tbl.fks:
                fk['constrained_table'] = tbl_name
                self.tables[fk['referred_table']].child_fks.append(fk)
        logging.debug('Tables will be populated in this order: ' +
                      ', '.join(self.tables.keys()))
        
    def __repr__(self):
        return "Db('%s')" % self.sqla_conn

    GUARANTEED_CHILDREN = 8
                              
    def create_row_in(self, source_row, target_db, target, depth, prompted_by=None):
        logging.debug('create_row_in %s:%s depth %d' % 
                      (target.name, target.pk_val(source_row), depth))
        
        if target.exists(**(dict(source_row))):
            logging.debug("Row already exists; not creating")
            return
        
        # make sure that all required rows are in parent table(s)
=======
            tbl.child_fks = []
            tbl.find_n_rows(estimate=True)
            self.tables[tbl.name] = tbl
        for (tbl_name, tbl) in self.tables.items():
            for fk in tbl.fks:
                fk['constrained_table'] = tbl_name
                self.tables[fk['referred_table']].child_fks.append(fk)

    def __repr__(self):
        return "Db('%s')" % self.sqla_conn

    def assign_target(self, target_db):
        for (tbl_name, tbl) in self.tables.items():
            tbl._random_row_gen_fn = types.MethodType(_random_row_gen_fn, tbl)
            tbl.random_rows = tbl._random_row_gen_fn()
            tbl.next_row = types.MethodType(_next_row, tbl)
            target = target_db.tables[tbl_name]
            target.requested = []
            if tbl.n_rows:
                if self.args.logarithmic:
                    target.n_rows_desired = int(math.pow(10, math.log10(tbl.n_rows)
                                                * self.args.fraction)) or 1
                else:
                    target.n_rows_desired = int(tbl.n_rows * self.args.fraction) or 1
            else:
                target.n_rows_desired = 0
            target.source = tbl
            tbl.target = target
            target.completeness_score = types.MethodType(_completeness_score, target)
            logging.debug("assigned methods to %s" % target.name)
            
    def create_requested(self, source, target_db, rows_desired):
        target = target_db.tables[source.name]
        while target.n_rows < rows_desired:  
            try:
                row = source.requested.pop(0)
            except IndexError:
                return
            self.create_row_in(row, target_db, target)


    def create_row_in(self, source_row, target_db, target):
        logging.debug('create_row_in %s:%s ' % 
                      (target.name, target.pk_val(source_row)))

        if target.exists(**(dict(source_row))):
            logging.debug("Row already exists; not creating")
            return

            # make sure that all required rows1kkk are in parent table(s)
>>>>>>> ae2f62b1
        for fk in target.fks: 
            target_parent = target_db.tables[fk['referred_table']]
            slct = sa.sql.select([target_parent,])
            any_non_null_key_columns = False
            for (parent_col, child_col) in zip(fk['referred_columns'], 
                                               fk['constrained_columns']):
                slct = slct.where(target_parent.c[parent_col] == 
                                  source_row[child_col])
                if source_row[child_col] is not None:
                    any_non_null_key_columns = True
            if any_non_null_key_columns:
                target_parent_row = target_db.conn.execute(slct).first()
                if not target_parent_row:
                    source_parent_row = self.conn.execute(slct).first()
<<<<<<< HEAD
                    logging.debug("%s:%s needs a parent in %s; creating" % 
                                  (target.name, target.pk_val(source_row), 
                                   target_parent.name))
                    self.create_row_in(source_parent_row, target_db, target_parent, 
                                       depth=depth+1, prompted_by=target)
                    
        logging.debug('finished creating parents for %s:%s' % 
                      (target.name, target.pk_val(source_row)))
 
        # need to check for existence again, b/c creation of parent rows
        # could have touched off cascade to create it
        if target.exists(**(dict(source_row))):
            logging.debug("%s:%s apparently created recursively; not creating" %
                          (target.name, target.pk_val(source_row)))
            return
 
        ins = target.insert().values(**source_row)
        target_db.conn.execute(ins) 
        target.rows_already_created = True
   
        # child records may be required
        if target.name in self.args.require_children:
            for child_fk in target.child_fks:
                source_child_tbl = self.tables[child_fk['constrained_table']]
                logging.debug("Creating rows in %s as children of %s:%s" % 
                              (source_child_tbl.name, target.name, 
                               target.pk_val(source_row)))
                slct = sa.sql.select([source_child_tbl,])
                for (parent_col, child_col) in zip(child_fk['referred_columns'], 
                                                   child_fk['constrained_columns']):
                    slct = slct.where(source_child_tbl.c[child_col] == 
                                      source_row[parent_col])        
                slct = slct.limit(self.GUARANTEED_CHILDREN)
                target_child_tbl = target_db.tables[source_child_tbl.name]
                for child_row in self.conn.execute(slct):
                    self.create_row_in(child_row, target_db, target_child_tbl, 
                                       depth=depth+1, prompted_by=target)
                logging.debug("Finished creating rows in %s as children of %s:%s" % 
                              (source_child_tbl.name, target.name, 
                               target.pk_val(source_row)))
        
        logging.debug('finished creating all children for %s:%s' % 
                      (target.name, target.pk_val(source_row)))
        
    def create_subset_in(self, target_db, args):
        self.args = args
        for (source_name, source) in self.tables.items():
            if not source.n_rows:
                logging.warn("No source rows for %s, skipping" % source_name)
                continue
            target = target_db.tables[source_name] 
            rows_already_created = target.rows_already_created
            if source_name in args.force_rows:
                for pk in args.force_rows[source_name]:
                    source_row = source.by_pk(pk)  
                    if source_row:
                        self.create_row_in(source_row, target_db, target, 0)
                    else:
                        logging.warn("%s:%s not found in source db, could not create" %
                                     (source_name, pk))
            if rows_already_created:
                logging.info("table %s already populated via foreign key relations"
                             % source_name)
                continue
            if args.logarithmic:
                n_rows_desired = int(math.pow(10, math.log10(source.n_rows)
                                                  * args.fraction)) or 1
            else:
                n_rows_desired = int(source.n_rows * args.fraction) or 1
            n_to_create = n_rows_desired - target.n_rows
            logging.info("%s in source has %d rows" % 
                         (source_name, source.n_rows))
            logging.info("%s in target has %d rows" % 
                         (source_name, target.n_rows))
            if n_to_create > 0:
                logging.info("adding %d rows to target (desired total: %d)" % 
                             (n_to_create, n_rows_desired))
                for (n, source_row) in enumerate(source.random_rows(n_to_create)):
                    self.create_row_in(source_row, target_db, target, 0)
                    
                    
=======
                    self.create_row_in(source_parent_row, target_db, target_parent)
        ins = target.insert().values(**source_row)
        target_db.conn.execute(ins)
        target.n_rows += 1

        child_fks = random.sample(target.child_fks, min(len(target.child_fks), 
                                                            self.args.children))
        for child_fk in child_fks:
            child = self.tables[child_fk['constrained_table']]
            slct = sa.sql.select([child,])
            for (child_col, this_col) in zip(child_fk['constrained_columns'], 
                                             child_fk['referred_columns']):
                slct = slct.where(child.c[child_col] == source_row[this_col])
            desired_row = self.conn.execute(slct).first()
            if desired_row:
                child.target.requested.append(desired_row) 

    def create_subset_in(self, target_db):
       
        for (tbl_name, pks) in self.args.force_rows.items():
            source = self.tables[tbl_name]
            for pk in pks:
                source_row = source.by_pk(pk)  
                if source_row:
                    self.create_row_in(source_row, target_db, source.target)
                else:
                    logging.warn("requested %s:%s not found in source db,"
                                 "could not create" % (source_name, pk))
      
        while True: 
            targets = sorted(target_db.tables.values(), 
                             key=lambda t: t.completeness_score())
            try:
                target = targets.pop(0)
                while not target.source.n_rows:
                    target = targets.pop(0)
            except IndexError: # pop failure, no more tables
                return
            logging.info("lowest completeness score (in %s) at %f" %
                         (target.name, target.completeness_score()))
            if target.completeness_score() > 0.97:
                return
            source_row = target.source.next_row()
            self.create_row_in(source_row, target_db, target)
        

>>>>>>> ae2f62b1
def fraction(n):
    n = float(n)        
    if 0 < n <= 1:
        return n
    raise argparse.ArgumentError('Fraction must be greater than 0 and no greater than 1')

all_loglevels = "CRITICAL, FATAL, ERROR, DEBUG, INFO, WARN, WARNING"
def loglevel(raw):
    try:
        return int(raw)
    except ValueError:
        upper = raw.upper()
        if upper in all_loglevels:
            return getattr(logging, upper)
        raise NotImplementedError('log level "%s" not one of %s' % (raw, all_levels))

argparser = argparse.ArgumentParser(description='Generate consistent subset of a database')
argparser.add_argument('source', help='SQLAlchemy connection string for data origin',
                       type=str)
argparser.add_argument('dest', help='SQLAlchemy connection string for data destination',
                       type=str)
argparser.add_argument('fraction', help='Proportion of rows to create in dest (0.0 to 1.0)',
                       type=fraction)
argparser.add_argument('-l', '--logarithmic', help='Cut row numbers logarithmically; use 0.5 for fraction', 
                       action='store_true')
argparser.add_argument('--loglevel', type=loglevel, help='log level (%s)' % all_loglevels,
                       default='INFO')
argparser.add_argument('-f', '--force', help='<table name>:<primary_key_val> to force into dest',
                       type=str.lower, action='append')
<<<<<<< HEAD
argparser.add_argument('-c', '--require-children', help='name of table that must have children',
                       type=str.lower, action='append')
=======
argparser.add_argument('-c', '--children', 
                       help='Max number of child rows to attempt to pull for each parent row',
                       type=int, default=25)
>>>>>>> ae2f62b1

def generate():
    args = argparser.parse_args()
    args.force_rows = {}
<<<<<<< HEAD
    for force_row in args.force:
=======
    for force_row in (args.force or []):
>>>>>>> ae2f62b1
        (table_name, pk) = force_row.split(':')
        if table_name not in args.force_rows:
            args.force_rows[table_name] = []
        args.force_rows[table_name].append(pk)
    logging.getLogger().setLevel(args.loglevel)
<<<<<<< HEAD
    logging.debug("Initializing source DB info")
    source = Db(args.source)
    logging.debug("Initializing target DB info")
    target = Db(args.dest)
    logging.debug("Begin copying rows from source to target")
    source.create_subset_in(target, args)
   
=======
    source = Db(args.source, args)
    target = Db(args.dest, args)
    source.assign_target(target)
    source.create_subset_in(target)
>>>>>>> ae2f62b1
<|MERGE_RESOLUTION|>--- conflicted
+++ resolved
@@ -17,14 +17,6 @@
 Valid SQLAlchemy connection strings are described 
 `here <docs.sqlalchemy.org/en/latest/core/engines.html#database-urls#database-urls>`_.
 
-<<<<<<< HEAD
-The destination database will have approximately <fraction> of the source's rows for parent
-tables.  Child table numbers are harder to predict - the program tries to create the full complement of
-child records belonging to each parent, when that number is reasonable.
-
-When row numbers in your tables vary wildly (tens to billions, for example), consider using
-the ``-l`` flag reduces row counts by a logarithmic formula.  If ``f`` is
-=======
 ``rdbms-subsetter`` promises that each child row will have whatever parent rows are 
 required by its foreign keys.  It will also *try* to include most child rows belonging
 to each parent row (up to the supplied --children parameter, default 25 each), but it
@@ -34,7 +26,6 @@
 
 When row numbers in your tables vary wildly (tens to billions, for example),
 consider using the ``-l`` flag, which reduces row counts by a logarithmic formula.  If ``f`` is
->>>>>>> ae2f62b1
 the fraction specified, and ``-l`` is set, and the original table has ``n`` rows,
 then each new table's row target will be::
 
@@ -81,26 +72,6 @@
 from sqlalchemy.engine.reflection import Inspector
 
 
-<<<<<<< HEAD
-def _find_n_rows(self):
-    self.n_rows = 0
-    try:
-        if self.db.engine.driver in ('psycopg2', 'pg8000',):
-            qry = """SELECT reltuples FROM pg_class 
-                     WHERE oid = '%s'::regclass""" % self.name
-        elif 'oracle' in self.db.engine.driver:
-            qry = """SELECT num_rows FROM all_tables
-                     WHERE table_name='%s'""" % self.name
-        else:
-            raise NotImplementedError("No approximation known for driver %s"
-                                      % self.db.engine.driver)
-        self.n_rows = self.db.conn.execute(qry).fetchone()[0]
-    except Exception as e:
-        logging.debug("failed to get approximate rowcount for %s\n%s" %
-                      (self.name, str(e)))
-    if not self.n_rows:
-        self.n_rows = self.db.conn.execute(self.count()).fetchone()[0]
-=======
 def _find_n_rows(self, estimate=False):
     self.n_rows = 0
     if estimate:
@@ -121,23 +92,11 @@
     if not self.n_rows:
         self.n_rows = self.db.conn.execute(self.count()).fetchone()[0]
 
->>>>>>> ae2f62b1
-
 def _random_row_gen_fn(self):
     """
     Random sample of *approximate* size n
     """
     if self.n_rows:
-<<<<<<< HEAD
-        if self.n_rows > 1000:
-            fraction = n / float(self.n_rows)
-            qry = sa.sql.select([self,]).where(sa.sql.functions.random() < fraction)
-        else:
-            qry = sa.sql.select([self,]).order_by(sa.sql.functions.random()).limit(n)
-        for row in self.db.conn.execute(qry):
-            yield row
-   
-=======
         while True:
             n = self.target.n_rows_desired
             if self.n_rows > 1000:
@@ -163,7 +122,6 @@
         except StopIteration:
             return None
 
->>>>>>> ae2f62b1
 def _filtered_by(self, **kw):
     slct = sa.sql.select([self,])
     slct = slct.where(sa.sql.and_((self.c[k] == v) for (k, v) in kw.items()))
@@ -182,15 +140,11 @@
 
 def _exists(self, **kw):
     return bool(self.db.conn.execute(self.filtered_by(**kw)).first())
-<<<<<<< HEAD
-    
-=======
 
 def _completeness_score(self):
     return ( (self.n_rows / (self.n_rows_desired or 1))**0.33 - 
              (len(self.requested) / float(self.n_rows or 1 )) * 5 )
 
->>>>>>> ae2f62b1
 class Db(object):
 
     def __init__(self, sqla_conn, args):
@@ -204,49 +158,13 @@
         self.tables = OrderedDict()
         for tbl in self.meta.sorted_tables:
             tbl.db = self
-<<<<<<< HEAD
-            tbl.fks = self.inspector.get_foreign_keys(tbl.name)
-            tbl.pk = self.inspector.get_primary_keys(tbl.name)
-            tbl.find_n_rows = types.MethodType(_find_n_rows, tbl)
-            tbl.random_rows = types.MethodType(_random_rows, tbl)
-=======
             tbl.find_n_rows = types.MethodType(_find_n_rows, tbl)
             tbl.fks = self.inspector.get_foreign_keys(tbl.name)
             tbl.pk = self.inspector.get_primary_keys(tbl.name)
->>>>>>> ae2f62b1
             tbl.filtered_by = types.MethodType(_filtered_by, tbl)
             tbl.by_pk = types.MethodType(_by_pk, tbl)
             tbl.pk_val = types.MethodType(_pk_val, tbl)
             tbl.exists = types.MethodType(_exists, tbl)
-<<<<<<< HEAD
-            self.tables[tbl.name] = tbl
-            tbl.child_fks = []
-            tbl.rows_already_created = False
-        for (tbl_name, tbl) in self.tables.items():
-            logging.debug("Counting rows in %s" % tbl_name)
-            tbl.find_n_rows()
-            logging.debug("Counted %d rows in %s" % (tbl.n_rows, tbl_name))
-            for fk in tbl.fks:
-                fk['constrained_table'] = tbl_name
-                self.tables[fk['referred_table']].child_fks.append(fk)
-        logging.debug('Tables will be populated in this order: ' +
-                      ', '.join(self.tables.keys()))
-        
-    def __repr__(self):
-        return "Db('%s')" % self.sqla_conn
-
-    GUARANTEED_CHILDREN = 8
-                              
-    def create_row_in(self, source_row, target_db, target, depth, prompted_by=None):
-        logging.debug('create_row_in %s:%s depth %d' % 
-                      (target.name, target.pk_val(source_row), depth))
-        
-        if target.exists(**(dict(source_row))):
-            logging.debug("Row already exists; not creating")
-            return
-        
-        # make sure that all required rows are in parent table(s)
-=======
             tbl.child_fks = []
             tbl.find_n_rows(estimate=True)
             self.tables[tbl.name] = tbl
@@ -297,7 +215,6 @@
             return
 
             # make sure that all required rows1kkk are in parent table(s)
->>>>>>> ae2f62b1
         for fk in target.fks: 
             target_parent = target_db.tables[fk['referred_table']]
             slct = sa.sql.select([target_parent,])
@@ -312,89 +229,6 @@
                 target_parent_row = target_db.conn.execute(slct).first()
                 if not target_parent_row:
                     source_parent_row = self.conn.execute(slct).first()
-<<<<<<< HEAD
-                    logging.debug("%s:%s needs a parent in %s; creating" % 
-                                  (target.name, target.pk_val(source_row), 
-                                   target_parent.name))
-                    self.create_row_in(source_parent_row, target_db, target_parent, 
-                                       depth=depth+1, prompted_by=target)
-                    
-        logging.debug('finished creating parents for %s:%s' % 
-                      (target.name, target.pk_val(source_row)))
- 
-        # need to check for existence again, b/c creation of parent rows
-        # could have touched off cascade to create it
-        if target.exists(**(dict(source_row))):
-            logging.debug("%s:%s apparently created recursively; not creating" %
-                          (target.name, target.pk_val(source_row)))
-            return
- 
-        ins = target.insert().values(**source_row)
-        target_db.conn.execute(ins) 
-        target.rows_already_created = True
-   
-        # child records may be required
-        if target.name in self.args.require_children:
-            for child_fk in target.child_fks:
-                source_child_tbl = self.tables[child_fk['constrained_table']]
-                logging.debug("Creating rows in %s as children of %s:%s" % 
-                              (source_child_tbl.name, target.name, 
-                               target.pk_val(source_row)))
-                slct = sa.sql.select([source_child_tbl,])
-                for (parent_col, child_col) in zip(child_fk['referred_columns'], 
-                                                   child_fk['constrained_columns']):
-                    slct = slct.where(source_child_tbl.c[child_col] == 
-                                      source_row[parent_col])        
-                slct = slct.limit(self.GUARANTEED_CHILDREN)
-                target_child_tbl = target_db.tables[source_child_tbl.name]
-                for child_row in self.conn.execute(slct):
-                    self.create_row_in(child_row, target_db, target_child_tbl, 
-                                       depth=depth+1, prompted_by=target)
-                logging.debug("Finished creating rows in %s as children of %s:%s" % 
-                              (source_child_tbl.name, target.name, 
-                               target.pk_val(source_row)))
-        
-        logging.debug('finished creating all children for %s:%s' % 
-                      (target.name, target.pk_val(source_row)))
-        
-    def create_subset_in(self, target_db, args):
-        self.args = args
-        for (source_name, source) in self.tables.items():
-            if not source.n_rows:
-                logging.warn("No source rows for %s, skipping" % source_name)
-                continue
-            target = target_db.tables[source_name] 
-            rows_already_created = target.rows_already_created
-            if source_name in args.force_rows:
-                for pk in args.force_rows[source_name]:
-                    source_row = source.by_pk(pk)  
-                    if source_row:
-                        self.create_row_in(source_row, target_db, target, 0)
-                    else:
-                        logging.warn("%s:%s not found in source db, could not create" %
-                                     (source_name, pk))
-            if rows_already_created:
-                logging.info("table %s already populated via foreign key relations"
-                             % source_name)
-                continue
-            if args.logarithmic:
-                n_rows_desired = int(math.pow(10, math.log10(source.n_rows)
-                                                  * args.fraction)) or 1
-            else:
-                n_rows_desired = int(source.n_rows * args.fraction) or 1
-            n_to_create = n_rows_desired - target.n_rows
-            logging.info("%s in source has %d rows" % 
-                         (source_name, source.n_rows))
-            logging.info("%s in target has %d rows" % 
-                         (source_name, target.n_rows))
-            if n_to_create > 0:
-                logging.info("adding %d rows to target (desired total: %d)" % 
-                             (n_to_create, n_rows_desired))
-                for (n, source_row) in enumerate(source.random_rows(n_to_create)):
-                    self.create_row_in(source_row, target_db, target, 0)
-                    
-                    
-=======
                     self.create_row_in(source_parent_row, target_db, target_parent)
         ins = target.insert().values(**source_row)
         target_db.conn.execute(ins)
@@ -441,7 +275,6 @@
             self.create_row_in(source_row, target_db, target)
         
 
->>>>>>> ae2f62b1
 def fraction(n):
     n = float(n)        
     if 0 < n <= 1:
@@ -471,39 +304,20 @@
                        default='INFO')
 argparser.add_argument('-f', '--force', help='<table name>:<primary_key_val> to force into dest',
                        type=str.lower, action='append')
-<<<<<<< HEAD
-argparser.add_argument('-c', '--require-children', help='name of table that must have children',
-                       type=str.lower, action='append')
-=======
 argparser.add_argument('-c', '--children', 
                        help='Max number of child rows to attempt to pull for each parent row',
                        type=int, default=25)
->>>>>>> ae2f62b1
 
 def generate():
     args = argparser.parse_args()
     args.force_rows = {}
-<<<<<<< HEAD
-    for force_row in args.force:
-=======
     for force_row in (args.force or []):
->>>>>>> ae2f62b1
         (table_name, pk) = force_row.split(':')
         if table_name not in args.force_rows:
             args.force_rows[table_name] = []
         args.force_rows[table_name].append(pk)
     logging.getLogger().setLevel(args.loglevel)
-<<<<<<< HEAD
-    logging.debug("Initializing source DB info")
-    source = Db(args.source)
-    logging.debug("Initializing target DB info")
-    target = Db(args.dest)
-    logging.debug("Begin copying rows from source to target")
-    source.create_subset_in(target, args)
-   
-=======
     source = Db(args.source, args)
     target = Db(args.dest, args)
     source.assign_target(target)
-    source.create_subset_in(target)
->>>>>>> ae2f62b1
+    source.create_subset_in(target)