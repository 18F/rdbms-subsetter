import os
import unittest
import tempfile
import sqlite3
from subsetter import Db

class DummyArgs(object):
    logarithmic = False
    fraction = 0.25
    force_rows = {}
    children = 25
<<<<<<< HEAD
    config = {}
=======
    exclude_tables = []
>>>>>>> 3bda5b10

dummy_args = DummyArgs()

class OverallTest(unittest.TestCase):
   
    def setUp(self):
        schema = ["CREATE TABLE state (abbrev, name)",
                  """CREATE TABLE city (name, state_abbrev, 
                                        FOREIGN KEY (state_abbrev) 
                                        REFERENCES state(abbrev))""",
                  """CREATE TABLE landmark (name, city,
                                            FOREIGN KEY (city)
                                            REFERENCES city(name))""",
                  """CREATE TABLE zeppelins (name, home_city,
                                             FOREIGN KEY (home_city)
                                             REFERENCES city(name))""", # NULL FKs
                  """CREATE TABLE languages_better_than_python (name)""", # empty table
                  ]
        self.source_db_filename = tempfile.mktemp()
        self.source_db = sqlite3.connect(self.source_db_filename)
        self.source_sqla = "sqlite:///%s" % self.source_db_filename
        self.dest_db_filename = tempfile.mktemp()
        self.dest_db = sqlite3.connect(self.dest_db_filename)
        self.dest_sqla = "sqlite:///%s" % self.dest_db_filename
        for statement in schema:
            self.source_db.execute(statement)
            self.dest_db.execute(statement)
        for params in (('MN', 'Minnesota'), ('OH', 'Ohio'), 
                       ('MA', 'Massachussetts'), ('MI', 'Michigan')):
            self.source_db.execute("INSERT INTO state VALUES (?, ?)", params)
        for params in (('Duluth', 'MN'), ('Dayton', 'OH'), 
                       ('Boston', 'MA'), ('Houghton', 'MI')):
            self.source_db.execute("INSERT INTO city VALUES (?, ?)", params)
        for params in (('Lift Bridge', 'Duluth'), ("Mendelson's", 'Dayton'), 
                       ('Trinity Church', 'Boston'), ('Michigan Tech', 'Houghton')):
            self.source_db.execute("INSERT INTO landmark VALUES (?, ?)", params)
        for params in (('Graf Zeppelin', None), ('USS Los Angeles', None),
                       ('Nordstern', None), ('Bodensee', None)):
            self.source_db.execute("INSERT INTO zeppelins VALUES (?, ?)", params)
        self.source_db.commit()
        self.dest_db.commit()
    
    def tearDown(self):
        self.source_db.close()
        os.unlink(self.source_db_filename)
        self.dest_db.close()
        os.unlink(self.dest_db_filename)

    def test_parents_kept(self):
        src = Db(self.source_sqla, dummy_args)
        dest = Db(self.dest_sqla, dummy_args)
        src.assign_target(dest)
        src.create_subset_in(dest)
        cities = self.dest_db.execute("SELECT * FROM city").fetchall()
        self.assertEqual(len(cities), 1)
        joined = self.dest_db.execute("""SELECT c.name, s.name
                                         FROM city c JOIN state s 
                                                     ON (c.state_abbrev = s.abbrev)""")
        joined = joined.fetchall()
        self.assertEqual(len(joined), 1)
             
    def test_null_foreign_keys(self):
        src = Db(self.source_sqla, dummy_args)
        dest = Db(self.dest_sqla, dummy_args)
        src.assign_target(dest)
        src.create_subset_in(dest)
        zeppelins = self.dest_db.execute("SELECT * FROM zeppelins").fetchall()
        self.assertEqual(len(zeppelins), 1)
       <|MERGE_RESOLUTION|>--- conflicted
+++ resolved
@@ -9,20 +9,17 @@
     fraction = 0.25
     force_rows = {}
     children = 25
-<<<<<<< HEAD
     config = {}
-=======
     exclude_tables = []
->>>>>>> 3bda5b10
 
 dummy_args = DummyArgs()
 
 class OverallTest(unittest.TestCase):
-   
+
     def setUp(self):
         schema = ["CREATE TABLE state (abbrev, name)",
-                  """CREATE TABLE city (name, state_abbrev, 
-                                        FOREIGN KEY (state_abbrev) 
+                  """CREATE TABLE city (name, state_abbrev,
+                                        FOREIGN KEY (state_abbrev)
                                         REFERENCES state(abbrev))""",
                   """CREATE TABLE landmark (name, city,
                                             FOREIGN KEY (city)
@@ -41,13 +38,13 @@
         for statement in schema:
             self.source_db.execute(statement)
             self.dest_db.execute(statement)
-        for params in (('MN', 'Minnesota'), ('OH', 'Ohio'), 
+        for params in (('MN', 'Minnesota'), ('OH', 'Ohio'),
                        ('MA', 'Massachussetts'), ('MI', 'Michigan')):
             self.source_db.execute("INSERT INTO state VALUES (?, ?)", params)
-        for params in (('Duluth', 'MN'), ('Dayton', 'OH'), 
+        for params in (('Duluth', 'MN'), ('Dayton', 'OH'),
                        ('Boston', 'MA'), ('Houghton', 'MI')):
             self.source_db.execute("INSERT INTO city VALUES (?, ?)", params)
-        for params in (('Lift Bridge', 'Duluth'), ("Mendelson's", 'Dayton'), 
+        for params in (('Lift Bridge', 'Duluth'), ("Mendelson's", 'Dayton'),
                        ('Trinity Church', 'Boston'), ('Michigan Tech', 'Houghton')):
             self.source_db.execute("INSERT INTO landmark VALUES (?, ?)", params)
         for params in (('Graf Zeppelin', None), ('USS Los Angeles', None),
@@ -55,7 +52,7 @@
             self.source_db.execute("INSERT INTO zeppelins VALUES (?, ?)", params)
         self.source_db.commit()
         self.dest_db.commit()
-    
+
     def tearDown(self):
         self.source_db.close()
         os.unlink(self.source_db_filename)
@@ -70,11 +67,11 @@
         cities = self.dest_db.execute("SELECT * FROM city").fetchall()
         self.assertEqual(len(cities), 1)
         joined = self.dest_db.execute("""SELECT c.name, s.name
-                                         FROM city c JOIN state s 
+                                         FROM city c JOIN state s
                                                      ON (c.state_abbrev = s.abbrev)""")
         joined = joined.fetchall()
         self.assertEqual(len(joined), 1)
-             
+
     def test_null_foreign_keys(self):
         src = Db(self.source_sqla, dummy_args)
         dest = Db(self.dest_sqla, dummy_args)
@@ -82,4 +79,14 @@
         src.create_subset_in(dest)
         zeppelins = self.dest_db.execute("SELECT * FROM zeppelins").fetchall()
         self.assertEqual(len(zeppelins), 1)
-       +
+    def test_exclude_tables(self):
+        args_with_exclude = DummyArgs()
+        args_with_exclude.exclude_tables = ['zeppelins',]
+        src = Db(self.source_sqla, args_with_exclude)
+        dest = Db(self.dest_sqla, args_with_exclude)
+        src.assign_target(dest)
+        src.create_subset_in(dest)
+        zeppelins = self.dest_db.execute("SELECT * FROM zeppelins").fetchall()
+        self.assertEqual(len(zeppelins), 0)
+
