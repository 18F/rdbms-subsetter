--- conflicted
+++ resolved
@@ -95,7 +95,6 @@
         zeppelins = self.dest_db.execute("SELECT * FROM zeppelins").fetchall()
         self.assertEqual(len(zeppelins), 0)
 
-<<<<<<< HEAD
     def test_full_tables(self):
         args_with_full = DummyArgs()
         args_with_full.full_tables = ['city',]
@@ -105,7 +104,7 @@
         src.create_subset_in(dest)
         cities = self.dest_db.execute("SELECT * FROM city").fetchall()
         self.assertEqual(len(cities), 4)
-=======
+
     def test_exclude_tables_wildcard(self):
         args_with_exclude = DummyArgs()
         args_with_exclude.exclude_tables = ['zep*',]
@@ -116,5 +115,4 @@
         zeppelins = self.dest_db.execute("SELECT * FROM zeppelins").fetchall()
         self.assertEqual(len(zeppelins), 0)
         zeppos = self.dest_db.execute("SELECT * FROM zeppos").fetchall()
-        self.assertEqual(len(zeppos), 0)
->>>>>>> cf95b88d
+        self.assertEqual(len(zeppos), 0)